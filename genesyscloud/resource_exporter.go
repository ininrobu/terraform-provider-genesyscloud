package genesyscloud

import (
	"context"
	"hash/fnv"
	"regexp"
	"strconv"
	"strings"
	"unicode"

	"github.com/hashicorp/terraform-plugin-sdk/v2/diag"
)

type ResourceMeta struct {
	// Name of the resoruce to be used in exports
	Name string

	// Prefix to add to the ID when reading state
	IdPrefix string
}

// ResourceIDMetaMap is a map of IDs to ResourceMeta
type ResourceIDMetaMap map[string]*ResourceMeta

// GetAllResourcesFunc is a method that returns all resource IDs
type GetAllResourcesFunc func(context.Context) (ResourceIDMetaMap, diag.Diagnostics)

// RefAttrSettings contains behavior settings for references
type RefAttrSettings struct {

	// Referenced resource type
	RefType string

	// Values that may be set that should not be treated as IDs
	AltValues []string
}

// ResourceExporter is an interface to implement for resources that can be exported
type ResourceExporter struct {

	// Method to load all resource IDs for a given resource.
	// Returned map key should be the ID and the value should be a name to use for the resource.
	// Names will be sanitized with part of the ID appended, so it is not required that they be unique
	GetResourcesFunc GetAllResourcesFunc

	// A map of resource attributes to types that they reference
	// Attributes in nested objects can be defined with a '.' separator
	RefAttrs map[string]*RefAttrSettings

	// AllowZeroValues is a list of attributes that should allow zero values in the export.
	// By default zero values are removed from the config due to lack of "null" support in the plugin SDK
	AllowZeroValues []string

	// RemoveIfMissing is a map of attributes to a list of inner object attributes.
	// When all specified inner attributes are missing from an object, that object is removed
	RemoveIfMissing map[string][]string

	// Map of resource id->names. This is set after a call to loadSanitizedResourceMap
	SanitizedResourceMap ResourceIDMetaMap

	// List of attributes to exclude from config. This is set by the export configuration.
	ExcludedAttributes []string
}

func (r *ResourceExporter) loadSanitizedResourceMap(ctx context.Context) diag.Diagnostics {
	result, err := r.GetResourcesFunc(ctx)
	if err != nil {
		return err
	}
	r.SanitizedResourceMap = result
	sanitizeResourceNames(r.SanitizedResourceMap)
	return nil
}

func (r *ResourceExporter) getRefAttrSettings(attribute string) *RefAttrSettings {
	if r.RefAttrs == nil {
		return nil
	}
	return r.RefAttrs[attribute]
}

func (r *ResourceExporter) allowZeroValues(attribute string) bool {
	return stringInSlice(attribute, r.AllowZeroValues)
}

func (r *ResourceExporter) addExcludedAttribute(attribute string) {
	r.ExcludedAttributes = append(r.ExcludedAttributes, attribute)
}

func (r *ResourceExporter) isAttributeExcluded(attribute string) bool {
	for _, excluded := range r.ExcludedAttributes {
		// Excluded if attributes match, or the specified attribute is nested in the excluded attribute
		if excluded == attribute || strings.HasPrefix(attribute, excluded+".") {
			return true
		}
	}
	return false
}

func (r *ResourceExporter) removeIfMissing(attribute string, config map[string]interface{}) bool {
	if attrs, ok := r.RemoveIfMissing[attribute]; ok {
		// Check if all required inner attributes are missing
		missingAll := true
		for _, attr := range attrs {
			if val, foundInner := config[attr]; foundInner && val != nil {
				missingAll = false
				break
			}
		}
		return missingAll
	}
	return false
}

func getResourceExporters(filter []string) map[string]*ResourceExporter {
	exporters := map[string]*ResourceExporter{
		// Add new resources that can be exported here
		"genesyscloud_architect_datatable":                         architectDatatableExporter(),
		"genesyscloud_architect_datatable_row":                     architectDatatableRowExporter(),
		"genesyscloud_architect_schedules":                         architectSchedulesExporter(),
<<<<<<< HEAD
=======
		"genesyscloud_architect_schedulegroups":                    architectScheduleGroupsExporter(),
>>>>>>> 61600f66
		"genesyscloud_auth_division":                               authDivisionExporter(),
		"genesyscloud_auth_role":                                   authRoleExporter(),
		"genesyscloud_group":                                       groupExporter(),
		"genesyscloud_group_roles":                                 groupRolesExporter(),
		"genesyscloud_idp_adfs":                                    idpAdfsExporter(),
		"genesyscloud_idp_generic":                                 idpGenericExporter(),
		"genesyscloud_idp_gsuite":                                  idpGsuiteExporter(),
		"genesyscloud_idp_okta":                                    idpOktaExporter(),
		"genesyscloud_idp_onelogin":                                idpOneloginExporter(),
		"genesyscloud_idp_ping":                                    idpPingExporter(),
		"genesyscloud_idp_salesforce":                              idpSalesforceExporter(),
		"genesyscloud_integration":                                 integrationExporter(),
		"genesyscloud_integration_action":                          integrationActionExporter(),
		"genesyscloud_integration_credential":                      credentialExporter(),
		"genesyscloud_location":                                    locationExporter(),
		"genesyscloud_oauth_client":                                oauthClientExporter(),
		"genesyscloud_routing_email_domain":                        routingEmailDomainExporter(),
		"genesyscloud_routing_email_route":                         routingEmailRouteExporter(),
		"genesyscloud_routing_language":                            routingLanguageExporter(),
		"genesyscloud_routing_queue":                               routingQueueExporter(),
		"genesyscloud_routing_skill":                               routingSkillExporter(),
		"genesyscloud_routing_utilization":                         routingUtilizationExporter(),
		"genesyscloud_routing_wrapupcode":                          routingWrapupCodeExporter(),
		"genesyscloud_telephony_did_pool":                          telephonyDidPoolExporter(),
		"genesyscloud_telephony_providers_edges_phone":             phoneExporter(),
		"genesyscloud_telephony_providers_edges_trunkbasesettings": trunkBaseSettingsExporter(),
		"genesyscloud_user":                                        userExporter(),
		"genesyscloud_user_roles":                                  userRolesExporter(),
	}

	// Include all if no filters
	if len(filter) > 0 {
		for resType := range exporters {
			if !stringInSlice(resType, filter) {
				delete(exporters, resType)
			}
		}
	}
	return exporters
}

func getAvailableExporterTypes() []string {
	exporters := getResourceExporters(nil)
	types := make([]string, len(exporters))
	i := 0
	for k := range exporters {
		types[i] = k
		i++
	}
	return types
}

func escapeRune(s string) string {
	// Always replace with an underscore for readability. The appended hash will help ensure uniqueness
	return "_"
}

// Resource names must only contain alphanumeric chars, underscores, or dashes
// https://www.terraform.io/docs/language/syntax/configuration.html#identifiers
var unsafeNameChars = regexp.MustCompile(`[^0-9A-Za-z_-]`)

func sanitizeResourceNames(idMetaMap ResourceIDMetaMap) {
	for _, meta := range idMetaMap {
		name := unsafeNameChars.ReplaceAllStringFunc(meta.Name, escapeRune)
		if name != meta.Name {
			// Append a hash of the original name to ensure uniqueness for similar names
			// and that equivalent names are consistent across orgs
			algorithm := fnv.New32()
			algorithm.Write([]byte(meta.Name))
			name = name + "_" + strconv.FormatUint(uint64(algorithm.Sum32()), 10)
			meta.Name = name
		}
		if unicode.IsDigit(rune(meta.Name[0])) {
			// Terraform does not allow names to begin with a number. Prefix with an underscore instead
			meta.Name = "_" + meta.Name
		}
	}
}<|MERGE_RESOLUTION|>--- conflicted
+++ resolved
@@ -118,10 +118,7 @@
 		"genesyscloud_architect_datatable":                         architectDatatableExporter(),
 		"genesyscloud_architect_datatable_row":                     architectDatatableRowExporter(),
 		"genesyscloud_architect_schedules":                         architectSchedulesExporter(),
-<<<<<<< HEAD
-=======
 		"genesyscloud_architect_schedulegroups":                    architectScheduleGroupsExporter(),
->>>>>>> 61600f66
 		"genesyscloud_auth_division":                               authDivisionExporter(),
 		"genesyscloud_auth_role":                                   authRoleExporter(),
 		"genesyscloud_group":                                       groupExporter(),
